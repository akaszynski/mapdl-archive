[build-system]
build-backend = "scikit_build_core.build"
requires = ["scikit-build-core >=0.4.3", "nanobind >=1.3.2"]

[project]
authors = [
  {name = "Alex Kaszynski", email = "akascap@gmail.com"}
]
classifiers = [
  "Development Status :: 4 - Beta",
  "Intended Audience :: Science/Research",
  "Topic :: Scientific/Engineering :: Information Analysis",
  "License :: OSI Approved :: MIT License",
  "Operating System :: Microsoft :: Windows",
  "Operating System :: POSIX",
  "Operating System :: MacOS",
  "Programming Language :: Python :: 3.9",
  "Programming Language :: Python :: 3.10",
  "Programming Language :: Python :: 3.11",
  "Programming Language :: Python :: 3.12"
]
dependencies = [
  "pyvista>=0.41.1"
]
description = "Pythonic interface to MAPDL archive files."
name = "mapdl-archive"
readme = "README.rst"
<<<<<<< HEAD
requires-python = ">=3.8"
version = "0.2.1"
=======
requires-python = ">=3.9"
version = "0.3.dev0"
>>>>>>> 72a47663

[project.urls]
Repository = "https://github.com/akaszynski/mapdl-archive"

[tool.cibuildwheel]
archs = ["auto64"]  # 64-bit only
skip = "cp37-* cp38-* cp313-* pp* *musllinux*"  # 3.9 - 3.13 w/o PyPy and musl-based
test-command = "pytest {project}/tests"
test-requires = "pytest"

[tool.cibuildwheel.macos]
archs = ["native"]

[tool.cibuildwheel.macos.environment]
MACOSX_DEPLOYMENT_TARGET = "10.14"  # Needed for full C++17 support on MacOS

[tool.codespell]
ignore-words-list = "POIN,parm"
quiet-level = 3
skip = '*.cxx,*.h,*.gif,*.png,*.jpg,*.js,*.html,*.doctree,*.ttf,*.woff,*.woff2,*.eot,*.mp4,*.inv,*.pickle,*.ipynb,flycheck*,./.git/*,./.hypothesis/*,*.yml,./doc/build/*,./doc/images/*,./dist/*,*~,.hypothesis*,*.cpp,*.c,*.dat,*.cdb'

[tool.mypy]
plugins = ["numpy.typing.mypy_plugin", 'npt_promote']
strict = true

[tool.pylsp-mypy]
enabled = true
live_mode = true
strict = true

[tool.pytest.ini_options]
testpaths = 'tests'

[tool.ruff]
line-length = 100

[tool.ruff.lint]
extend-select = ["I"]

[tool.scikit-build]
# Setuptools-style build caching in a local directory
build-dir = "build/{wheel_tag}"
minimum-version = "0.4"
sdist.exclude = [".github", "*.png", "tests", ".mypy_cache", ".pre-commit-config.yaml", "*_cache", "CONTRIBUTING.md", ".gitignore"]
sdist.include = ["*.cpp"]<|MERGE_RESOLUTION|>--- conflicted
+++ resolved
@@ -25,13 +25,8 @@
 description = "Pythonic interface to MAPDL archive files."
 name = "mapdl-archive"
 readme = "README.rst"
-<<<<<<< HEAD
-requires-python = ">=3.8"
-version = "0.2.1"
-=======
 requires-python = ">=3.9"
-version = "0.3.dev0"
->>>>>>> 72a47663
+version = "0.2.2"
 
 [project.urls]
 Repository = "https://github.com/akaszynski/mapdl-archive"
