--- conflicted
+++ resolved
@@ -3,13 +3,6 @@
   autoupdate_schedule: quarterly
 
 repos:
-
-<<<<<<< HEAD
-=======
-- repo: https://github.com/psf/black
-  rev: 23.9.1
-  hooks:
-  - id: black
 
 - repo: https://github.com/keewis/blackdoc
   rev: v0.3.8
@@ -17,7 +10,6 @@
   - id: blackdoc
     files: '\.py$'
 
->>>>>>> ff383e41
 - repo: https://github.com/pycqa/isort
   rev: 5.12.0
   hooks:
